--- conflicted
+++ resolved
@@ -18,8 +18,5 @@
 export * from "./logger.ts";
 export * from "./parsing.ts";
 export * from "./uuid.ts";
-<<<<<<< HEAD
 export * from "./enviroment.ts";
-=======
-export * from "./cache.ts";
->>>>>>> 4ac0433a
+export * from "./cache.ts";